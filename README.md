--- conflicted
+++ resolved
@@ -46,8 +46,7 @@
 # API available at http://localhost:3001
 ```
 
-<<<<<<< HEAD
-## 🐳 Docker Deployment
+## Docker Deployment
 
 ### Prerequisites
 - **Docker** and **Docker Compose**
@@ -132,10 +131,7 @@
 docker-compose logs -f chromadb
 ```
 
-## 🔧 MCP Client Configuration
-=======
 ## MCP Client Configuration
->>>>>>> d8f4c77f
 
 ### Claude Desktop
 
